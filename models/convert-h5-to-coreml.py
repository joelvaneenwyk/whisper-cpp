"""Convert H5 to CoreML."""
# pylint: disable=wrong-import-order
# pylint: disable=wrong-import-position

import argparse
import importlib.util

spec = importlib.util.spec_from_file_location("whisper_to_coreml", "models/convert-whisper-to-coreml.py")
whisper_to_coreml = importlib.util.module_from_spec(spec)
spec.loader.exec_module(whisper_to_coreml)

from whisper import load_model  # noqa: E402

from copy import deepcopy  # noqa: E402
import torch  # noqa: E402
from transformers import WhisperForConditionalGeneration  # noqa: E402

# https://github.com/bayartsogt-ya/whisper-multiple-hf-datasets/blob/main/src/multiple_datasets/hub_default_utils.py
WHISPER_MAPPING = {
    "layers": "blocks",
    "fc1": "mlp.0",
    "fc2": "mlp.2",
    "final_layer_norm": "mlp_ln",
    ".self_attn.q_proj": ".attn.query",
    ".self_attn.k_proj": ".attn.key",
    ".self_attn.v_proj": ".attn.value",
    ".self_attn_layer_norm": ".attn_ln",
    ".self_attn.out_proj": ".attn.out",
    ".encoder_attn.q_proj": ".cross_attn.query",
    ".encoder_attn.k_proj": ".cross_attn.key",
    ".encoder_attn.v_proj": ".cross_attn.value",
    ".encoder_attn_layer_norm": ".cross_attn_ln",
    ".encoder_attn.out_proj": ".cross_attn.out",
    "decoder.layer_norm.": "decoder.ln.",
    "encoder.layer_norm.": "encoder.ln_post.",
    "embed_tokens": "token_embedding",
    "encoder.embed_positions.weight": "encoder.positional_embedding",
    "decoder.embed_positions.weight": "decoder.positional_embedding",
    "layer_norm": "ln_post",
}


# https://github.com/bayartsogt-ya/whisper-multiple-hf-datasets/blob/main/src/multiple_datasets/hub_default_utils.py
def rename_keys(s_dict):
    keys = list(s_dict.keys())
    for key in keys:
        new_key = key
        for k, v in WHISPER_MAPPING.items():
            if k in key:
                new_key = new_key.replace(k, v)

        print(f"{key} -> {new_key}")

        s_dict[new_key] = s_dict.pop(key)
    return s_dict


# https://github.com/bayartsogt-ya/whisper-multiple-hf-datasets/blob/main/src/multiple_datasets/hub_default_utils.py
def convert_hf_whisper(hf_model_name_or_path: str, whisper_state_path: str):
    transformer_model = WhisperForConditionalGeneration.from_pretrained(hf_model_name_or_path)
    config = transformer_model.config

    # first build dims
    dims = {
        "n_mels": config.num_mel_bins,
        "n_vocab": config.vocab_size,
        "n_audio_ctx": config.max_source_positions,
        "n_audio_state": config.d_model,
        "n_audio_head": config.encoder_attention_heads,
        "n_audio_layer": config.encoder_layers,
        "n_text_ctx": config.max_target_positions,
        "n_text_state": config.d_model,
        "n_text_head": config.decoder_attention_heads,
        "n_text_layer": config.decoder_layers,
    }

    state_dict = deepcopy(transformer_model.model.state_dict())
    state_dict = rename_keys(state_dict)

    torch.save({"dims": dims, "model_state_dict": state_dict}, whisper_state_path)


# Ported from models/convert-whisper-to-coreml.py
if __name__ == "__main__":
    parser = argparse.ArgumentParser()
<<<<<<< HEAD
    parser.add_argument(
        "--model-name",
        type=str,
        help="name of model to convert (e.g. tiny, tiny.en, base, base.en, small, small.en, medium, medium.en, large-v1, large-v2, large-v3)",
        required=True,
    )
    parser.add_argument(
        "--model-path",
        type=str,
        help="path to the model (e.g. if published on HuggingFace: Oblivion208/whisper-tiny-cantonese)",
        required=True,
    )
=======
    parser.add_argument("--model-name", type=str, help="name of model to convert (e.g. tiny, tiny.en, base, base.en, small, small.en, medium, medium.en, large-v1, large-v2, large-v3, large-v3-turbo)", required=True)
    parser.add_argument("--model-path", type=str, help="path to the model (e.g. if published on HuggingFace: Oblivion208/whisper-tiny-cantonese)", required=True)
>>>>>>> ece3ff88
    parser.add_argument("--encoder-only", type=bool, help="only convert encoder", default=False)
    parser.add_argument("--quantize", type=bool, help="quantize weights to F16", default=False)
    parser.add_argument(
        "--optimize-ane", type=bool, help="optimize for ANE execution (currently broken)", default=False
    )
    args = parser.parse_args()

<<<<<<< HEAD
    if args.model_name not in [
        "tiny",
        "tiny.en",
        "base",
        "base.en",
        "small",
        "small.en",
        "medium",
        "medium.en",
        "large-v1",
        "large-v2",
        "large-v3",
    ]:
=======
    if args.model_name not in ["tiny", "tiny.en", "base", "base.en", "small", "small.en", "medium", "medium.en", "large-v1", "large-v2", "large-v3", "large-v3-turbo"]:
>>>>>>> ece3ff88
        raise ValueError("Invalid model name")

    pt_target_path = f"models/hf-{args.model_name}.pt"
    convert_hf_whisper(args.model_path, pt_target_path)

    whisper = load_model(pt_target_path).cpu()
    hparams = whisper.dims
    print(hparams)

    if args.optimize_ane:
        whisperANE = whisper_to_coreml.WhisperANE(hparams).eval()
        whisperANE.load_state_dict(whisper.state_dict())

        encoder = whisperANE.encoder
        decoder = whisperANE.decoder
    else:
        encoder = whisper.encoder
        decoder = whisper.decoder

    # Convert encoder
    encoder = whisper_to_coreml.convert_encoder(hparams, encoder, quantize=args.quantize)
    encoder.save(f"models/coreml-encoder-{args.model_name}.mlpackage")

    if args.encoder_only is False:
        # Convert decoder
        decoder = whisper_to_coreml.convert_decoder(hparams, decoder, quantize=args.quantize)
        decoder.save(f"models/coreml-decoder-{args.model_name}.mlpackage")

    print("done converting")<|MERGE_RESOLUTION|>--- conflicted
+++ resolved
@@ -1,19 +1,16 @@
-"""Convert H5 to CoreML."""
-# pylint: disable=wrong-import-order
-# pylint: disable=wrong-import-position
-
 import argparse
 import importlib.util
 
-spec = importlib.util.spec_from_file_location("whisper_to_coreml", "models/convert-whisper-to-coreml.py")
+spec = importlib.util.spec_from_file_location('whisper_to_coreml', 'models/convert-whisper-to-coreml.py')
 whisper_to_coreml = importlib.util.module_from_spec(spec)
 spec.loader.exec_module(whisper_to_coreml)
 
-from whisper import load_model  # noqa: E402
+from whisper import load_model
 
-from copy import deepcopy  # noqa: E402
-import torch  # noqa: E402
-from transformers import WhisperForConditionalGeneration  # noqa: E402
+from copy import deepcopy
+import torch
+from transformers import WhisperForConditionalGeneration
+from huggingface_hub import metadata_update
 
 # https://github.com/bayartsogt-ya/whisper-multiple-hf-datasets/blob/main/src/multiple_datasets/hub_default_utils.py
 WHISPER_MAPPING = {
@@ -21,6 +18,7 @@
     "fc1": "mlp.0",
     "fc2": "mlp.2",
     "final_layer_norm": "mlp_ln",
+    "layers": "blocks",
     ".self_attn.q_proj": ".attn.query",
     ".self_attn.k_proj": ".attn.key",
     ".self_attn.v_proj": ".attn.value",
@@ -39,7 +37,6 @@
     "layer_norm": "ln_post",
 }
 
-
 # https://github.com/bayartsogt-ya/whisper-multiple-hf-datasets/blob/main/src/multiple_datasets/hub_default_utils.py
 def rename_keys(s_dict):
     keys = list(s_dict.keys())
@@ -54,7 +51,6 @@
         s_dict[new_key] = s_dict.pop(key)
     return s_dict
 
-
 # https://github.com/bayartsogt-ya/whisper-multiple-hf-datasets/blob/main/src/multiple_datasets/hub_default_utils.py
 def convert_hf_whisper(hf_model_name_or_path: str, whisper_state_path: str):
     transformer_model = WhisperForConditionalGeneration.from_pretrained(hf_model_name_or_path)
@@ -62,16 +58,16 @@
 
     # first build dims
     dims = {
-        "n_mels": config.num_mel_bins,
-        "n_vocab": config.vocab_size,
-        "n_audio_ctx": config.max_source_positions,
-        "n_audio_state": config.d_model,
-        "n_audio_head": config.encoder_attention_heads,
-        "n_audio_layer": config.encoder_layers,
-        "n_text_ctx": config.max_target_positions,
-        "n_text_state": config.d_model,
-        "n_text_head": config.decoder_attention_heads,
-        "n_text_layer": config.decoder_layers,
+        'n_mels': config.num_mel_bins,
+        'n_vocab': config.vocab_size,
+        'n_audio_ctx': config.max_source_positions,
+        'n_audio_state': config.d_model,
+        'n_audio_head': config.encoder_attention_heads,
+        'n_audio_layer': config.encoder_layers,
+        'n_text_ctx': config.max_target_positions,
+        'n_text_state': config.d_model,
+        'n_text_head': config.decoder_attention_heads,
+        'n_text_layer': config.decoder_layers
     }
 
     state_dict = deepcopy(transformer_model.model.state_dict())
@@ -79,51 +75,17 @@
 
     torch.save({"dims": dims, "model_state_dict": state_dict}, whisper_state_path)
 
-
 # Ported from models/convert-whisper-to-coreml.py
 if __name__ == "__main__":
     parser = argparse.ArgumentParser()
-<<<<<<< HEAD
-    parser.add_argument(
-        "--model-name",
-        type=str,
-        help="name of model to convert (e.g. tiny, tiny.en, base, base.en, small, small.en, medium, medium.en, large-v1, large-v2, large-v3)",
-        required=True,
-    )
-    parser.add_argument(
-        "--model-path",
-        type=str,
-        help="path to the model (e.g. if published on HuggingFace: Oblivion208/whisper-tiny-cantonese)",
-        required=True,
-    )
-=======
     parser.add_argument("--model-name", type=str, help="name of model to convert (e.g. tiny, tiny.en, base, base.en, small, small.en, medium, medium.en, large-v1, large-v2, large-v3, large-v3-turbo)", required=True)
     parser.add_argument("--model-path", type=str, help="path to the model (e.g. if published on HuggingFace: Oblivion208/whisper-tiny-cantonese)", required=True)
->>>>>>> ece3ff88
     parser.add_argument("--encoder-only", type=bool, help="only convert encoder", default=False)
-    parser.add_argument("--quantize", type=bool, help="quantize weights to F16", default=False)
-    parser.add_argument(
-        "--optimize-ane", type=bool, help="optimize for ANE execution (currently broken)", default=False
-    )
+    parser.add_argument("--quantize",     type=bool, help="quantize weights to F16", default=False)
+    parser.add_argument("--optimize-ane", type=bool, help="optimize for ANE execution (currently broken)", default=False)
     args = parser.parse_args()
 
-<<<<<<< HEAD
-    if args.model_name not in [
-        "tiny",
-        "tiny.en",
-        "base",
-        "base.en",
-        "small",
-        "small.en",
-        "medium",
-        "medium.en",
-        "large-v1",
-        "large-v2",
-        "large-v3",
-    ]:
-=======
     if args.model_name not in ["tiny", "tiny.en", "base", "base.en", "small", "small.en", "medium", "medium.en", "large-v1", "large-v2", "large-v3", "large-v3-turbo"]:
->>>>>>> ece3ff88
         raise ValueError("Invalid model name")
 
     pt_target_path = f"models/hf-{args.model_name}.pt"
