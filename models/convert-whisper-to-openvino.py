--- conflicted
+++ resolved
@@ -2,10 +2,10 @@
 import torch
 from whisper import load_model
 import os
+from openvino.tools import mo
 from openvino.frontend import FrontEndManager
 from openvino.runtime import serialize
 import shutil
-
 
 def convert_encoder(hparams, encoder, mname):
     encoder.eval()
@@ -14,14 +14,20 @@
 
     onnx_folder = os.path.join(os.path.dirname(__file__), "onnx_encoder")
 
-    # create a directory to store the onnx model, and other collateral that is saved during onnx export procedure
+    #create a directory to store the onnx model, and other collateral that is saved during onnx export procedure
     if not os.path.isdir(onnx_folder):
         os.makedirs(onnx_folder)
 
     onnx_path = os.path.join(onnx_folder, "whisper_encoder.onnx")
 
     # Export the PyTorch model to ONNX
-    torch.onnx.export(encoder, mel, onnx_path, input_names=["mel"], output_names=["output_features"])
+    torch.onnx.export(
+        encoder,
+        mel,
+        onnx_path,
+        input_names=["mel"],
+        output_names=["output_features"]
+    )
 
     # Convert ONNX to OpenVINO IR format using the frontend
     fem = FrontEndManager()
@@ -39,34 +45,10 @@
 
 if __name__ == "__main__":
     parser = argparse.ArgumentParser()
-<<<<<<< HEAD
-    parser.add_argument(
-        "--model",
-        type=str,
-        help="model to convert (e.g. tiny, tiny.en, base, base.en, small, small.en, medium, medium.en, large-v1, large-v2, large-v3)",
-        required=True,
-    )
-    args = parser.parse_args()
-
-    if args.model not in [
-        "tiny",
-        "tiny.en",
-        "base",
-        "base.en",
-        "small",
-        "small.en",
-        "medium",
-        "medium.en",
-        "large-v1",
-        "large-v2",
-        "large-v3",
-    ]:
-=======
     parser.add_argument("--model", type=str, help="model to convert (e.g. tiny, tiny.en, base, base.en, small, small.en, medium, medium.en, large-v1, large-v2, large-v3, large-v3-turbo)", required=True)
     args = parser.parse_args()
 
     if args.model not in ["tiny", "tiny.en", "base", "base.en", "small", "small.en", "medium", "medium.en", "large-v1", "large-v2", "large-v3", "large-v3-turbo"]:
->>>>>>> ece3ff88
         raise ValueError("Invalid model name")
 
     whisper = load_model(args.model).cpu()
