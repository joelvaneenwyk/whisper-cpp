--- conflicted
+++ resolved
@@ -4,16 +4,12 @@
 
     include(DefaultTargetOptions)
 
-<<<<<<< HEAD
     target_link_libraries(${TARGET}
         PRIVATE
         common common-sdl whisper
         $<TARGET_NAME_IF_EXISTS:SDL2::SDL2main>
         $<IF:$<TARGET_EXISTS:SDL2::SDL2>,SDL2::SDL2,SDL2::SDL2-static>
         ${CMAKE_THREAD_LIBS_INIT})
-=======
-    target_link_libraries(${TARGET} PRIVATE common common-sdl whisper ${CMAKE_THREAD_LIBS_INIT})
 
     install(TARGETS ${TARGET} RUNTIME)
->>>>>>> ece3ff88
-endif ()+endif ()
