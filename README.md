# whisper.cpp

![whisper.cpp](https://user-images.githubusercontent.com/1991296/235238348-05d0f6a4-da44-4900-a1de-d0707e75b763.jpeg)

[![Actions Status](https://github.com/ggerganov/whisper.cpp/workflows/CI/badge.svg)](https://github.com/ggerganov/whisper.cpp/actions)
[![License: MIT](https://img.shields.io/badge/license-MIT-blue.svg)](https://opensource.org/licenses/MIT)
[![Conan Center](https://shields.io/conan/v/whisper-cpp)](https://conan.io/center/whisper-cpp)
[![npm](https://img.shields.io/npm/v/whisper.cpp.svg)](https://www.npmjs.com/package/whisper.cpp/)

Stable: [v1.7.3](https://github.com/ggerganov/whisper.cpp/releases/tag/v1.7.3) / [Roadmap | F.A.Q.](https://github.com/ggerganov/whisper.cpp/discussions/126)

High-performance inference of [OpenAI's Whisper](https://github.com/openai/whisper) automatic speech recognition (ASR) model:

- Plain C/C++ implementation without dependencies
- Apple Silicon first-class citizen - optimized via ARM NEON, Accelerate framework, Metal and [Core ML](#core-ml-support)
- AVX intrinsics support for x86 architectures
- VSX intrinsics support for POWER architectures
- Mixed F16 / F32 precision
- [Integer quantization support](#quantization)
- Zero memory allocations at runtime
- [Vulkan support](#vulkan-gpu-support)
- Support for CPU-only inference
- [Efficient GPU support for NVIDIA](#nvidia-gpu-support)
- [OpenVINO Support](#openvino-support)
- [Ascend NPU Support](#ascend-npu-support)
- [C-style API](https://github.com/ggerganov/whisper.cpp/blob/master/include/whisper.h)

Supported platforms:

- [x] Mac OS (Intel and Arm)
- [x] [iOS](examples/whisper.objc)
- [x] [Android](examples/whisper.android)
- [x] [Java](bindings/java/README.md)
- [x] Linux / [FreeBSD](https://github.com/ggerganov/whisper.cpp/issues/56#issuecomment-1350920264)
- [x] [WebAssembly](examples/whisper.wasm)
- [x] Windows ([MSVC](https://github.com/ggerganov/whisper.cpp/blob/master/.github/workflows/build.yml#L117-L144) and [MinGW](https://github.com/ggerganov/whisper.cpp/issues/168))
- [x] [Raspberry Pi](https://github.com/ggerganov/whisper.cpp/discussions/166)
- [x] [Docker](https://github.com/ggerganov/whisper.cpp/pkgs/container/whisper.cpp)

The entire high-level implementation of the model is contained in [whisper.h](include/whisper.h) and [whisper.cpp](src/whisper.cpp).
The rest of the code is part of the [`ggml`](https://github.com/ggerganov/ggml) machine learning library.

Having such a lightweight implementation of the model allows to easily integrate it in different platforms and applications.
As an example, here is a video of running the model on an iPhone 13 device - fully offline, on-device: [whisper.objc](examples/whisper.objc)

<https://user-images.githubusercontent.com/1991296/197385372-962a6dea-bca1-4d50-bf96-1d8c27b98c81.mp4>

You can also easily make your own offline voice assistant application: [command](examples/command)

<https://user-images.githubusercontent.com/1991296/204038393-2f846eae-c255-4099-a76d-5735c25c49da.mp4>

On Apple Silicon, the inference runs fully on the GPU via Metal:

<https://github.com/ggerganov/whisper.cpp/assets/1991296/c82e8f86-60dc-49f2-b048-d2fdbd6b5225>

## Quick start

First clone the repository:

```bash
git clone https://github.com/ggerganov/whisper.cpp.git
```

Navigate into the directory:

```
cd whisper.cpp
```

Then, download one of the Whisper [models](models/README.md) converted in [`ggml` format](#ggml-format). For example:

```bash
sh ./models/download-ggml-model.sh base.en
```

Now build the [whisper-cli](examples/cli) example and transcribe an audio file like this:

```bash
# build the project
cmake -B build
cmake --build build --config Release

# transcribe an audio file
./build/bin/whisper-cli -f samples/jfk.wav
```

---

For a quick demo, simply run `make base.en`.

The command downloads the `base.en` model converted to custom `ggml` format and runs the inference on all `.wav` samples in the folder `samples`.

For detailed usage instructions, run: `./build/bin/whisper-cli -h`

Note that the [whisper-cli](examples/cli) example currently runs only with 16-bit WAV files, so make sure to convert your input before running the tool.
For example, you can use `ffmpeg` like this:

```bash
ffmpeg -i input.mp3 -ar 16000 -ac 1 -c:a pcm_s16le output.wav
```

## More audio samples

If you want some extra audio samples to play with, simply run:

<<<<<<< HEAD
```bash
make samples
=======
```
make -j samples
>>>>>>> ece3ff88
```

This will download a few more audio files from Wikipedia and convert them to 16-bit WAV format via `ffmpeg`.

You can download and run the other models as follows:

<<<<<<< HEAD
```bash
make tiny.en
make tiny
make base.en
make base
make small.en
make small
make medium.en
make medium
make large-v1
make large-v2
make large-v3
=======
```
make -j tiny.en
make -j tiny
make -j base.en
make -j base
make -j small.en
make -j small
make -j medium.en
make -j medium
make -j large-v1
make -j large-v2
make -j large-v3
make -j large-v3-turbo
>>>>>>> ece3ff88
```

## Memory usage

| Model  | Disk    | Mem     |
| ------ | ------- | ------- |
| tiny   | 75 MiB  | ~273 MB |
| base   | 142 MiB | ~388 MB |
| small  | 466 MiB | ~852 MB |
| medium | 1.5 GiB | ~2.1 GB |
| large  | 2.9 GiB | ~3.9 GB |

## Quantization

`whisper.cpp` supports integer quantization of the Whisper `ggml` models.
Quantized models require less memory and disk space and depending on the hardware can be processed more efficiently.

Here are the steps for creating and using a quantized model:

```bash
# quantize a model with Q5_0 method
cmake -B build
cmake --build build --config Release
./build/bin/quantize models/ggml-base.en.bin models/ggml-base.en-q5_0.bin q5_0

# run the examples as usual, specifying the quantized model file
./build/bin/whisper-cli -m models/ggml-base.en-q5_0.bin ./samples/gb0.wav
```

## Core ML support

On Apple Silicon devices, the Encoder inference can be executed on the Apple Neural Engine (ANE) via Core ML. This can result in significant
speed-up - more than x3 faster compared with CPU-only execution. Here are the instructions for generating a Core ML model and using it with `whisper.cpp`:

- Install Python dependencies needed for the creation of the Core ML model:

  ```bash
  pip install ane_transformers
  pip install openai-whisper
  pip install coremltools
  ```

  - To ensure `coremltools` operates correctly, please confirm that [Xcode](https://developer.apple.com/xcode/) is installed and execute `xcode-select --install` to install the command-line tools.
  - Python 3.10 is recommended.
  - MacOS Sonoma (version 14) or newer is recommended, as older versions of MacOS might experience issues with transcription hallucination.
  - [OPTIONAL] It is recommended to utilize a Python version management system, such as [Miniconda](https://docs.conda.io/en/latest/miniconda.html) for this step:
    - To create an environment, use: `conda create -n py310-whisper python=3.10 -y`
    - To activate the environment, use: `conda activate py310-whisper`

- Generate a Core ML model. For example, to generate a `base.en` model, use:

  ```bash
  ./models/generate-coreml-model.sh base.en
  ```

  This will generate the folder `models/ggml-base.en-encoder.mlmodelc`

- Build `whisper.cpp` with Core ML support:

  ```bash
  # using CMake
  cmake -B build -DWHISPER_COREML=1
  cmake --build build -j --config Release
  ```

- Run the examples as usual. For example:

  ```text
  $ ./build/bin/whisper-cli -m models/ggml-base.en.bin -f samples/jfk.wav

  ...

  whisper_init_state: loading Core ML model from 'models/ggml-base.en-encoder.mlmodelc'
  whisper_init_state: first run on a device may take a while ...
  whisper_init_state: Core ML model loaded

  system_info: n_threads = 4 / 10 | AVX = 0 | AVX2 = 0 | AVX512 = 0 | FMA = 0 | NEON = 1 | ARM_FMA = 1 | F16C = 0 | FP16_VA = 1 | WASM_SIMD = 0 | BLAS = 1 | SSE3 = 0 | VSX = 0 | COREML = 1 |

  ...
  ```

  The first run on a device is slow, since the ANE service compiles the Core ML model to some device-specific format.
  Next runs are faster.

For more information about the Core ML implementation please refer to PR [#566](https://github.com/ggerganov/whisper.cpp/pull/566).

## OpenVINO support

On platforms that support [OpenVINO](https://github.com/openvinotoolkit/openvino), the Encoder inference can be executed
on OpenVINO-supported devices including x86 CPUs and Intel GPUs (integrated & discrete).

This can result in significant speedup in encoder performance. Here are the instructions for generating the OpenVINO model and using it with `whisper.cpp`:

- First, setup python virtual env. and install python dependencies. Python 3.10 is recommended.

  Windows:

  ```powershell
  cd models
  python -m venv openvino_conv_env
  openvino_conv_env\Scripts\activate
  python -m pip install --upgrade pip
  pip install -r requirements-openvino.txt
  ```

  Linux and macOS:

  ```bash
  cd models
  python3 -m venv openvino_conv_env
  source openvino_conv_env/bin/activate
  python -m pip install --upgrade pip
  pip install -r requirements-openvino.txt
  ```

- Generate an OpenVINO encoder model. For example, to generate a `base.en` model, use:

  ```bash
  python convert-whisper-to-openvino.py --model base.en
  ```

  This will produce ggml-base.en-encoder-openvino.xml/.bin IR model files. It's recommended to relocate these to the same folder as `ggml` models, as that
  is the default location that the OpenVINO extension will search at runtime.

- Build `whisper.cpp` with OpenVINO support:

  Download OpenVINO package from [release page](https://github.com/openvinotoolkit/openvino/releases). The recommended version to use is [2023.0.0](https://github.com/openvinotoolkit/openvino/releases/tag/2023.0.0).

  After downloading & extracting package onto your development system, set up required environment by sourcing setupvars script. For example:

  Linux:

  ```bash
  source /path/to/l_openvino_toolkit_ubuntu22_2023.0.0.10926.b4452d56304_x86_64/setupvars.sh
  ```

  Windows (cmd):

  ```powershell
  C:\Path\To\w_openvino_toolkit_windows_2023.0.0.10926.b4452d56304_x86_64\setupvars.bat
  ```

  And then build the project using cmake:

  ```bash
  cmake -B build -DWHISPER_OPENVINO=1
  cmake --build build -j --config Release
  ```

- Run the examples as usual. For example:

  ```text
  $ ./build/bin/whisper-cli -m models/ggml-base.en.bin -f samples/jfk.wav

  ...

  whisper_ctx_init_openvino_encoder: loading OpenVINO model from 'models/ggml-base.en-encoder-openvino.xml'
  whisper_ctx_init_openvino_encoder: first run on a device may take a while ...
  whisper_openvino_init: path_model = models/ggml-base.en-encoder-openvino.xml, device = GPU, cache_dir = models/ggml-base.en-encoder-openvino-cache
  whisper_ctx_init_openvino_encoder: OpenVINO model loaded

  system_info: n_threads = 4 / 8 | AVX = 1 | AVX2 = 1 | AVX512 = 0 | FMA = 1 | NEON = 0 | ARM_FMA = 0 | F16C = 1 | FP16_VA = 0 | WASM_SIMD = 0 | BLAS = 0 | SSE3 = 1 | VSX = 0 | COREML = 0 | OPENVINO = 1 |

  ...
  ```

  The first time run on an OpenVINO device is slow, since the OpenVINO framework will compile the IR (Intermediate Representation) model to a device-specific 'blob'. This device-specific blob will get
  cached for the next run.

For more information about the OpenVINO implementation please refer to PR [#1037](https://github.com/ggerganov/whisper.cpp/pull/1037).

## NVIDIA GPU support

With NVIDIA cards the processing of the models is done efficiently on the GPU via cuBLAS and custom CUDA kernels.
First, make sure you have installed `cuda`: <https://developer.nvidia.com/cuda-downloads>

Now build `whisper.cpp` with CUDA support:

<<<<<<< HEAD
```bash
make clean
WHISPER_CUDA=1 make -j
```

## OpenCL GPU support via CLBlast

For cards and integrated GPUs that support OpenCL, the Encoder processing can be largely offloaded to the GPU through CLBlast. This is especially useful for users with AMD APUs or low end devices for up to ~2x speedup.

First, make sure you have installed `CLBlast` for your OS or Distribution: <https://github.com/CNugteren/CLBlast>

Now build `whisper.cpp` with CLBlast support:

### Makefile

```bash
cd whisper.cpp
make clean
WHISPER_CLBLAST=1 make -j
```

### CMake

```bash
cd whisper.cpp
cmake -B build -DWHISPER_CLBLAST=ON
=======
```
cmake -B build -DGGML_CUDA=1
cmake --build build -j --config Release
```

## Vulkan GPU support
Cross-vendor solution which allows you to accelerate workload on your GPU.
First, make sure your graphics card driver provides support for Vulkan API.

Now build `whisper.cpp` with Vulkan support:
```
cmake -B build -DGGML_VULKAN=1
>>>>>>> ece3ff88
cmake --build build -j --config Release
```

## BLAS CPU support via OpenBLAS

Encoder processing can be accelerated on the CPU via OpenBLAS.
First, make sure you have installed `openblas`: <https://www.openblas.net/>

Now build `whisper.cpp` with OpenBLAS support:

<<<<<<< HEAD
```bash
make clean
WHISPER_OPENBLAS=1 make -j
=======
```
cmake -B build -DGGML_BLAS=1
cmake --build build -j --config Release
>>>>>>> ece3ff88
```

## Ascend NPU support

<<<<<<< HEAD
Encoder processing can be accelerated on the CPU via the BLAS compatible interface of Intel's Math Kernel Library.
First, make sure you have installed Intel's MKL runtime and development packages: <https://www.intel.com/content/www/us/en/developer/tools/oneapi/onemkl-download.html>
=======
Ascend NPU provides inference acceleration via [`CANN`](https://www.hiascend.com/en/software/cann) and AI cores.
>>>>>>> ece3ff88

First, check if your Ascend NPU device is supported:

<<<<<<< HEAD
```bash
source /opt/intel/oneapi/setvars.sh
mkdir build
cd build
cmake -DWHISPER_MKL=ON ..
WHISPER_MKL=1 make -j
```
=======
**Verified devices**
| Ascend NPU                    | Status  |
|:-----------------------------:|:-------:|
| Atlas 300T A2                 | Support |
>>>>>>> ece3ff88

Then, make sure you have installed [`CANN toolkit`](https://www.hiascend.com/en/software/cann/community) . The lasted version of CANN is recommanded.

Now build `whisper.cpp` with CANN support:

```
cmake -B build -DGGML_CANN=1
cmake --build build -j --config Release
```

Run the inference examples as usual, for example:

```
./build/bin/whisper-cli -f samples/jfk.wav -m models/ggml-base.en.bin -t 8
```

*Notes:*

- If you have trouble with Ascend NPU device, please create a issue with **[CANN]** prefix/tag.
- If you run successfully with your Ascend NPU device, please help update the table `Verified devices`.

## Installing with Conan

You can install pre-built binaries for whisper.cpp or build it from source using [Conan](https://conan.io/). Use the following command:

```bash
conan install --requires="whisper-cpp/[*]" --build=missing
```

For detailed instructions on how to use Conan, please refer to the [Conan documentation](https://docs.conan.io/2/).

## Limitations

- Inference only

<<<<<<< HEAD
## Another example

Here is another example of transcribing a [3:24 min speech](https://upload.wikimedia.org/wikipedia/commons/1/1f/George_W_Bush_Columbia_FINAL.ogg)
in about half a minute on a MacBook M1 Pro, using `medium.en` model:

Expand to see the result:

```text
$ ./main -m models/ggml-medium.en.bin -f samples/gb1.wav -t 8

whisper_init_from_file: loading model from 'models/ggml-medium.en.bin'
whisper_model_load: loading model
whisper_model_load: n_vocab       = 51864
whisper_model_load: n_audio_ctx   = 1500
whisper_model_load: n_audio_state = 1024
whisper_model_load: n_audio_head  = 16
whisper_model_load: n_audio_layer = 24
whisper_model_load: n_text_ctx    = 448
whisper_model_load: n_text_state  = 1024
whisper_model_load: n_text_head   = 16
whisper_model_load: n_text_layer  = 24
whisper_model_load: n_mels        = 80
whisper_model_load: f16           = 1
whisper_model_load: type          = 4
whisper_model_load: mem required  = 1720.00 MB (+   43.00 MB per decoder)
whisper_model_load: kv self size  =   42.00 MB
whisper_model_load: kv cross size =  140.62 MB
whisper_model_load: adding 1607 extra tokens
whisper_model_load: model ctx     = 1462.35 MB
whisper_model_load: model size    = 1462.12 MB

system_info: n_threads = 8 / 10 | AVX = 0 | AVX2 = 0 | AVX512 = 0 | FMA = 0 | NEON = 1 | ARM_FMA = 1 | F16C = 0 | FP16_VA = 1 | WASM_SIMD = 0 | BLAS = 1 | SSE3 = 0 | VSX = 0 |

main: processing 'samples/gb1.wav' (3179750 samples, 198.7 sec), 8 threads, 1 processors, lang = en, task = transcribe, timestamps = 1 ...


[00:00:00.000 --> 00:00:08.000]   My fellow Americans, this day has brought terrible news and great sadness to our country.
[00:00:08.000 --> 00:00:17.000]   At nine o'clock this morning, Mission Control in Houston lost contact with our Space Shuttle Columbia.
[00:00:17.000 --> 00:00:23.000]   A short time later, debris was seen falling from the skies above Texas.
[00:00:23.000 --> 00:00:29.000]   The Columbia's lost. There are no survivors.
[00:00:29.000 --> 00:00:32.000]   On board was a crew of seven.
[00:00:32.000 --> 00:00:39.000]   Colonel Rick Husband, Lieutenant Colonel Michael Anderson, Commander Laurel Clark,
[00:00:39.000 --> 00:00:48.000]   Captain David Brown, Commander William McCool, Dr. Kultna Shavla, and Ilan Ramon,
[00:00:48.000 --> 00:00:52.000]   a colonel in the Israeli Air Force.
[00:00:52.000 --> 00:00:58.000]   These men and women assumed great risk in the service to all humanity.
[00:00:58.000 --> 00:01:03.000]   In an age when space flight has come to seem almost routine,
[00:01:03.000 --> 00:01:07.000]   it is easy to overlook the dangers of travel by rocket
[00:01:07.000 --> 00:01:12.000]   and the difficulties of navigating the fierce outer atmosphere of the Earth.
[00:01:12.000 --> 00:01:18.000]   These astronauts knew the dangers, and they faced them willingly,
[00:01:18.000 --> 00:01:23.000]   knowing they had a high and noble purpose in life.
[00:01:23.000 --> 00:01:31.000]   Because of their courage and daring and idealism, we will miss them all the more.
[00:01:31.000 --> 00:01:36.000]   All Americans today are thinking as well of the families of these men and women
[00:01:36.000 --> 00:01:40.000]   who have been given this sudden shock and grief.
[00:01:40.000 --> 00:01:45.000]   You're not alone. Our entire nation grieves with you,
[00:01:45.000 --> 00:01:52.000]   and those you love will always have the respect and gratitude of this country.
[00:01:52.000 --> 00:01:56.000]   The cause in which they died will continue.
[00:01:56.000 --> 00:02:04.000]   Mankind is led into the darkness beyond our world by the inspiration of discovery
[00:02:04.000 --> 00:02:11.000]   and the longing to understand. Our journey into space will go on.
[00:02:11.000 --> 00:02:16.000]   In the skies today, we saw destruction and tragedy.
[00:02:16.000 --> 00:02:22.000]   Yet farther than we can see, there is comfort and hope.
[00:02:22.000 --> 00:02:29.000]   In the words of the prophet Isaiah, "Lift your eyes and look to the heavens
[00:02:29.000 --> 00:02:35.000]   who created all these. He who brings out the starry hosts one by one
[00:02:35.000 --> 00:02:39.000]   and calls them each by name."
[00:02:39.000 --> 00:02:46.000]   Because of His great power and mighty strength, not one of them is missing.
[00:02:46.000 --> 00:02:55.000]   The same Creator who names the stars also knows the names of the seven souls we mourn today.
[00:02:55.000 --> 00:03:01.000]   The crew of the shuttle Columbia did not return safely to earth,
[00:03:01.000 --> 00:03:05.000]   yet we can pray that all are safely home.
[00:03:05.000 --> 00:03:13.000]   May God bless the grieving families, and may God continue to bless America.
[00:03:13.000 --> 00:03:19.000]   [Silence]


whisper_print_timings:     fallbacks =   1 p /   0 h
whisper_print_timings:     load time =   569.03 ms
whisper_print_timings:      mel time =   146.85 ms
whisper_print_timings:   sample time =   238.66 ms /   553 runs (    0.43 ms per run)
whisper_print_timings:   encode time = 18665.10 ms /     9 runs ( 2073.90 ms per run)
whisper_print_timings:   decode time = 13090.93 ms /   549 runs (   23.85 ms per run)
whisper_print_timings:    total time = 32733.52 ms
```

</details>

=======
>>>>>>> ece3ff88
## Real-time audio input example

This is a naive example of performing real-time inference on audio from your microphone.
The [stream](examples/stream) tool samples the audio every half a second and runs the transcription continuously.
More info is available in [issue #10](https://github.com/ggerganov/whisper.cpp/issues/10).

```bash
cmake -B build -DWHISPER_SDL2=ON
cmake --build build --config Release
./build/bin/whisper-stream -m ./models/ggml-base.en.bin -t 8 --step 500 --length 5000
```

<https://user-images.githubusercontent.com/1991296/194935793-76afede7-cfa8-48d8-a80f-28ba83be7d09.mp4>

## Confidence color-coding

Adding the `--print-colors` argument will print the transcribed text using an experimental color coding strategy
to highlight words with high or low confidence:

```bash
./build/bin/whisper-cli -m models/ggml-base.en.bin -f samples/gb0.wav --print-colors
```

<!-- markdownlint-disable MD033 -->

<img width="965" alt="image" src="https://user-images.githubusercontent.com/1991296/197356445-311c8643-9397-4e5e-b46e-0b4b4daa2530.png">

## Controlling the length of the generated text segments (experimental)

For example, to limit the line length to a maximum of 16 characters, simply add `-ml 16`:

```text
$ ./build/bin/whisper-cli -m ./models/ggml-base.en.bin -f ./samples/jfk.wav -ml 16

whisper_model_load: loading model from './models/ggml-base.en.bin'
...
system_info: n_threads = 4 / 10 | AVX2 = 0 | AVX512 = 0 | NEON = 1 | FP16_VA = 1 | WASM_SIMD = 0 | BLAS = 1 |

main: processing './samples/jfk.wav' (176000 samples, 11.0 sec), 4 threads, 1 processors, lang = en, task = transcribe, timestamps = 1 ...

[00:00:00.000 --> 00:00:00.850]   And so my
[00:00:00.850 --> 00:00:01.590]   fellow
[00:00:01.590 --> 00:00:04.140]   Americans, ask
[00:00:04.140 --> 00:00:05.660]   not what your
[00:00:05.660 --> 00:00:06.840]   country can do
[00:00:06.840 --> 00:00:08.430]   for you, ask
[00:00:08.430 --> 00:00:09.440]   what you can do
[00:00:09.440 --> 00:00:10.020]   for your
[00:00:10.020 --> 00:00:11.000]   country.
```

## Word-level timestamp (experimental)

The `--max-len` argument can be used to obtain word-level timestamps. Simply use `-ml 1`:

```text
$ ./build/bin/whisper-cli -m ./models/ggml-base.en.bin -f ./samples/jfk.wav -ml 1

whisper_model_load: loading model from './models/ggml-base.en.bin'
...
system_info: n_threads = 4 / 10 | AVX2 = 0 | AVX512 = 0 | NEON = 1 | FP16_VA = 1 | WASM_SIMD = 0 | BLAS = 1 |

main: processing './samples/jfk.wav' (176000 samples, 11.0 sec), 4 threads, 1 processors, lang = en, task = transcribe, timestamps = 1 ...

[00:00:00.000 --> 00:00:00.320]
[00:00:00.320 --> 00:00:00.370]   And
[00:00:00.370 --> 00:00:00.690]   so
[00:00:00.690 --> 00:00:00.850]   my
[00:00:00.850 --> 00:00:01.590]   fellow
[00:00:01.590 --> 00:00:02.850]   Americans
[00:00:02.850 --> 00:00:03.300]  ,
[00:00:03.300 --> 00:00:04.140]   ask
[00:00:04.140 --> 00:00:04.990]   not
[00:00:04.990 --> 00:00:05.410]   what
[00:00:05.410 --> 00:00:05.660]   your
[00:00:05.660 --> 00:00:06.260]   country
[00:00:06.260 --> 00:00:06.600]   can
[00:00:06.600 --> 00:00:06.840]   do
[00:00:06.840 --> 00:00:07.010]   for
[00:00:07.010 --> 00:00:08.170]   you
[00:00:08.170 --> 00:00:08.190]  ,
[00:00:08.190 --> 00:00:08.430]   ask
[00:00:08.430 --> 00:00:08.910]   what
[00:00:08.910 --> 00:00:09.040]   you
[00:00:09.040 --> 00:00:09.320]   can
[00:00:09.320 --> 00:00:09.440]   do
[00:00:09.440 --> 00:00:09.760]   for
[00:00:09.760 --> 00:00:10.020]   your
[00:00:10.020 --> 00:00:10.510]   country
[00:00:10.510 --> 00:00:11.000]  .
```

## Speaker segmentation via tinydiarize (experimental)

More information about this approach is available here: <https://github.com/ggerganov/whisper.cpp/pull/1058>

Sample usage:

```py
# download a tinydiarize compatible model
./models/download-ggml-model.sh small.en-tdrz

# run as usual, adding the "-tdrz" command-line argument
./build/bin/whisper-cli -f ./samples/a13.wav -m ./models/ggml-small.en-tdrz.bin -tdrz
...
main: processing './samples/a13.wav' (480000 samples, 30.0 sec), 4 threads, 1 processors, lang = en, task = transcribe, tdrz = 1, timestamps = 1 ...
...
[00:00:00.000 --> 00:00:03.800]   Okay Houston, we've had a problem here. [SPEAKER_TURN]
[00:00:03.800 --> 00:00:06.200]   This is Houston. Say again please. [SPEAKER_TURN]
[00:00:06.200 --> 00:00:08.260]   Uh Houston we've had a problem.
[00:00:08.260 --> 00:00:11.320]   We've had a main beam up on a volt. [SPEAKER_TURN]
[00:00:11.320 --> 00:00:13.820]   Roger main beam interval. [SPEAKER_TURN]
[00:00:13.820 --> 00:00:15.100]   Uh uh [SPEAKER_TURN]
[00:00:15.100 --> 00:00:18.020]   So okay stand, by thirteen we're looking at it. [SPEAKER_TURN]
[00:00:18.020 --> 00:00:25.740]   Okay uh right now uh Houston the uh voltage is uh is looking good um.
[00:00:27.620 --> 00:00:29.940]   And we had a a pretty large bank or so.
```

## Karaoke-style movie generation (experimental)

The [whisper-cli](examples/cli) example provides support for output of karaoke-style movies, where the
currently pronounced word is highlighted. Use the `-wts` argument and run the generated bash script.
This requires to have `ffmpeg` installed.

Here are a few _"typical"_ examples:

```bash
./build/bin/whisper-cli -m ./models/ggml-base.en.bin -f ./samples/jfk.wav -owts
source ./samples/jfk.wav.wts
ffplay ./samples/jfk.wav.mp4
```

<https://user-images.githubusercontent.com/1991296/199337465-dbee4b5e-9aeb-48a3-b1c6-323ac4db5b2c.mp4>

---

```bash
./build/bin/whisper-cli -m ./models/ggml-base.en.bin -f ./samples/mm0.wav -owts
source ./samples/mm0.wav.wts
ffplay ./samples/mm0.wav.mp4
```

<https://user-images.githubusercontent.com/1991296/199337504-cc8fd233-0cb7-4920-95f9-4227de3570aa.mp4>

---

```bash
./build/bin/whisper-cli -m ./models/ggml-base.en.bin -f ./samples/gb0.wav -owts
source ./samples/gb0.wav.wts
ffplay ./samples/gb0.wav.mp4
```

<https://user-images.githubusercontent.com/1991296/199337538-b7b0c7a3-2753-4a88-a0cd-f28a317987ba.mp4>

---

## Video comparison of different models

Use the [scripts/bench-wts.sh](https://github.com/ggerganov/whisper.cpp/blob/master/scripts/bench-wts.sh) script to generate a video in the following format:

```bash
./scripts/bench-wts.sh samples/jfk.wav
ffplay ./samples/jfk.wav.all.mp4
```

<https://user-images.githubusercontent.com/1991296/223206245-2d36d903-cf8e-4f09-8c3b-eb9f9c39d6fc.mp4>

---

## Benchmarks

In order to have an objective comparison of the performance of the inference across different system configurations,
use the [whisper-bench](examples/bench) tool. The tool simply runs the Encoder part of the model and prints how much time it
took to execute it. The results are summarized in the following Github issue:

[Benchmark results](https://github.com/ggerganov/whisper.cpp/issues/89)

Additionally a script to run whisper.cpp with different models and audio files is provided [bench.py](scripts/bench.py).

You can run it with the following command, by default it will run against any standard model in the models folder.

```bash
python3 scripts/bench.py -f samples/jfk.wav -t 2,4,8 -p 1,2
```

It is written in python with the intention of being easy to modify and extend for your benchmarking use case.

It outputs a csv file with the results of the benchmarking.

## `ggml` format

The original models are converted to a custom binary format. This allows to pack everything needed into a single file:

- model parameters
- mel filters
- vocabulary
- weights

You can download the converted models using the [models/download-ggml-model.sh](models/download-ggml-model.sh) script
or manually from here:

- <https://huggingface.co/ggerganov/whisper.cpp>
- <https://ggml.ggerganov.com>

For more details, see the conversion script [models/convert-pt-to-ggml.py](models/convert-pt-to-ggml.py) or [models/README.md](models/README.md).

## [Bindings](https://github.com/ggerganov/whisper.cpp/discussions/categories/bindings)

- [x] Rust: [tazz4843/whisper-rs](https://github.com/tazz4843/whisper-rs) | [#310](https://github.com/ggerganov/whisper.cpp/discussions/310)
- [x] JavaScript: [bindings/javascript](bindings/javascript) | [#309](https://github.com/ggerganov/whisper.cpp/discussions/309)
  - React Native (iOS / Android): [whisper.rn](https://github.com/mybigday/whisper.rn)
- [x] Go: [bindings/go](bindings/go) | [#312](https://github.com/ggerganov/whisper.cpp/discussions/312)
- [x] Java:
  - [GiviMAD/whisper-jni](https://github.com/GiviMAD/whisper-jni)
- [x] Ruby: [bindings/ruby](bindings/ruby) | [#507](https://github.com/ggerganov/whisper.cpp/discussions/507)
- [x] Objective-C / Swift: [ggerganov/whisper.spm](https://github.com/ggerganov/whisper.spm) | [#313](https://github.com/ggerganov/whisper.cpp/discussions/313)
  - [exPHAT/SwiftWhisper](https://github.com/exPHAT/SwiftWhisper)
- [x] .NET: | [#422](https://github.com/ggerganov/whisper.cpp/discussions/422)
  - [sandrohanea/whisper.net](https://github.com/sandrohanea/whisper.net)
  - [NickDarvey/whisper](https://github.com/NickDarvey/whisper)
- [x] Python: | [#9](https://github.com/ggerganov/whisper.cpp/issues/9)
  - [stlukey/whispercpp.py](https://github.com/stlukey/whispercpp.py) (Cython)
  - [AIWintermuteAI/whispercpp](https://github.com/AIWintermuteAI/whispercpp) (Updated fork of aarnphm/whispercpp)
  - [aarnphm/whispercpp](https://github.com/aarnphm/whispercpp) (Pybind11)
  - [abdeladim-s/pywhispercpp](https://github.com/abdeladim-s/pywhispercpp) (Pybind11)
- [x] R: [bnosac/audio.whisper](https://github.com/bnosac/audio.whisper)
- [x] Unity: [macoron/whisper.unity](https://github.com/Macoron/whisper.unity)

## Examples

There are various examples of using the library for different projects in the [examples](examples) folder.
Some of the examples are even ported to run in the browser using WebAssembly. Check them out!

| Example                                             | Web                                   | Description                                                                                                                     |
| --------------------------------------------------- | ------------------------------------- | ------------------------------------------------------------------------------------------------------------------------------- |
| [whisper-cli](examples/cli)                         | [whisper.wasm](examples/whisper.wasm) | Tool for translating and transcribing audio using Whisper                                                                       |
| [whisper-bench](examples/bench)                     | [bench.wasm](examples/bench.wasm)     | Benchmark the performance of Whisper on your machine                                                                            |
| [whisper-stream](examples/stream)                   | [stream.wasm](examples/stream.wasm)   | Real-time transcription of raw microphone capture                                                                               |
| [whisper-command](examples/command)                 | [command.wasm](examples/command.wasm) | Basic voice assistant example for receiving voice commands from the mic                                                         |
| [whisper-server](examples/server)                   |                                       | HTTP transcription server with OAI-like API                                                                                     |
| [whisper-talk-llama](examples/talk-llama)           |                                       | Talk with a LLaMA bot                                                                                                           |
| [whisper.objc](examples/whisper.objc)               |                                       | iOS mobile application using whisper.cpp                                                                                        |
| [whisper.swiftui](examples/whisper.swiftui)         |                                       | SwiftUI iOS / macOS application using whisper.cpp                                                                               |
| [whisper.android](examples/whisper.android)         |                                       | Android mobile application using whisper.cpp                                                                                    |
| [whisper.nvim](examples/whisper.nvim)               |                                       | Speech-to-text plugin for Neovim                                                                                                |
| [generate-karaoke.sh](examples/generate-karaoke.sh) |                                       | Helper script to easily [generate a karaoke video](https://youtu.be/uj7hVta4blM) of raw audio capture                           |
| [livestream.sh](examples/livestream.sh)             |                                       | [Livestream audio transcription](https://github.com/ggerganov/whisper.cpp/issues/185)                                           |
| [yt-wsp.sh](examples/yt-wsp.sh)                     |                                       | Download + transcribe and/or translate any VOD [(original)](https://gist.github.com/DaniruKun/96f763ec1a037cc92fe1a059b643b818) |
| [wchess](examples/wchess)                           | [wchess.wasm](examples/wchess)        | Voice-controlled chess                                                                                                          |

## [Discussions](https://github.com/ggerganov/whisper.cpp/discussions)

If you have any kind of feedback about this project feel free to use the Discussions section and open a new topic.
You can use the [Show and tell](https://github.com/ggerganov/whisper.cpp/discussions/categories/show-and-tell) category
to share your own projects that use `whisper.cpp`. If you have a question, make sure to check the
[Frequently asked questions (#126)](https://github.com/ggerganov/whisper.cpp/discussions/126) discussion.<|MERGE_RESOLUTION|>--- conflicted
+++ resolved
@@ -103,33 +103,14 @@
 
 If you want some extra audio samples to play with, simply run:
 
-<<<<<<< HEAD
-```bash
-make samples
-=======
 ```
 make -j samples
->>>>>>> ece3ff88
 ```
 
 This will download a few more audio files from Wikipedia and convert them to 16-bit WAV format via `ffmpeg`.
 
 You can download and run the other models as follows:
 
-<<<<<<< HEAD
-```bash
-make tiny.en
-make tiny
-make base.en
-make base
-make small.en
-make small
-make medium.en
-make medium
-make large-v1
-make large-v2
-make large-v3
-=======
 ```
 make -j tiny.en
 make -j tiny
@@ -143,7 +124,6 @@
 make -j large-v2
 make -j large-v3
 make -j large-v3-turbo
->>>>>>> ece3ff88
 ```
 
 ## Memory usage
@@ -322,34 +302,6 @@
 
 Now build `whisper.cpp` with CUDA support:
 
-<<<<<<< HEAD
-```bash
-make clean
-WHISPER_CUDA=1 make -j
-```
-
-## OpenCL GPU support via CLBlast
-
-For cards and integrated GPUs that support OpenCL, the Encoder processing can be largely offloaded to the GPU through CLBlast. This is especially useful for users with AMD APUs or low end devices for up to ~2x speedup.
-
-First, make sure you have installed `CLBlast` for your OS or Distribution: <https://github.com/CNugteren/CLBlast>
-
-Now build `whisper.cpp` with CLBlast support:
-
-### Makefile
-
-```bash
-cd whisper.cpp
-make clean
-WHISPER_CLBLAST=1 make -j
-```
-
-### CMake
-
-```bash
-cd whisper.cpp
-cmake -B build -DWHISPER_CLBLAST=ON
-=======
 ```
 cmake -B build -DGGML_CUDA=1
 cmake --build build -j --config Release
@@ -362,7 +314,6 @@
 Now build `whisper.cpp` with Vulkan support:
 ```
 cmake -B build -DGGML_VULKAN=1
->>>>>>> ece3ff88
 cmake --build build -j --config Release
 ```
 
@@ -373,42 +324,21 @@
 
 Now build `whisper.cpp` with OpenBLAS support:
 
-<<<<<<< HEAD
-```bash
-make clean
-WHISPER_OPENBLAS=1 make -j
-=======
 ```
 cmake -B build -DGGML_BLAS=1
 cmake --build build -j --config Release
->>>>>>> ece3ff88
 ```
 
 ## Ascend NPU support
 
-<<<<<<< HEAD
-Encoder processing can be accelerated on the CPU via the BLAS compatible interface of Intel's Math Kernel Library.
-First, make sure you have installed Intel's MKL runtime and development packages: <https://www.intel.com/content/www/us/en/developer/tools/oneapi/onemkl-download.html>
-=======
 Ascend NPU provides inference acceleration via [`CANN`](https://www.hiascend.com/en/software/cann) and AI cores.
->>>>>>> ece3ff88
 
 First, check if your Ascend NPU device is supported:
 
-<<<<<<< HEAD
-```bash
-source /opt/intel/oneapi/setvars.sh
-mkdir build
-cd build
-cmake -DWHISPER_MKL=ON ..
-WHISPER_MKL=1 make -j
-```
-=======
 **Verified devices**
 | Ascend NPU                    | Status  |
 |:-----------------------------:|:-------:|
 | Atlas 300T A2                 | Support |
->>>>>>> ece3ff88
 
 Then, make sure you have installed [`CANN toolkit`](https://www.hiascend.com/en/software/cann/community) . The lasted version of CANN is recommanded.
 
@@ -444,91 +374,6 @@
 
 - Inference only
 
-<<<<<<< HEAD
-## Another example
-
-Here is another example of transcribing a [3:24 min speech](https://upload.wikimedia.org/wikipedia/commons/1/1f/George_W_Bush_Columbia_FINAL.ogg)
-in about half a minute on a MacBook M1 Pro, using `medium.en` model:
-
-Expand to see the result:
-
-```text
-$ ./main -m models/ggml-medium.en.bin -f samples/gb1.wav -t 8
-
-whisper_init_from_file: loading model from 'models/ggml-medium.en.bin'
-whisper_model_load: loading model
-whisper_model_load: n_vocab       = 51864
-whisper_model_load: n_audio_ctx   = 1500
-whisper_model_load: n_audio_state = 1024
-whisper_model_load: n_audio_head  = 16
-whisper_model_load: n_audio_layer = 24
-whisper_model_load: n_text_ctx    = 448
-whisper_model_load: n_text_state  = 1024
-whisper_model_load: n_text_head   = 16
-whisper_model_load: n_text_layer  = 24
-whisper_model_load: n_mels        = 80
-whisper_model_load: f16           = 1
-whisper_model_load: type          = 4
-whisper_model_load: mem required  = 1720.00 MB (+   43.00 MB per decoder)
-whisper_model_load: kv self size  =   42.00 MB
-whisper_model_load: kv cross size =  140.62 MB
-whisper_model_load: adding 1607 extra tokens
-whisper_model_load: model ctx     = 1462.35 MB
-whisper_model_load: model size    = 1462.12 MB
-
-system_info: n_threads = 8 / 10 | AVX = 0 | AVX2 = 0 | AVX512 = 0 | FMA = 0 | NEON = 1 | ARM_FMA = 1 | F16C = 0 | FP16_VA = 1 | WASM_SIMD = 0 | BLAS = 1 | SSE3 = 0 | VSX = 0 |
-
-main: processing 'samples/gb1.wav' (3179750 samples, 198.7 sec), 8 threads, 1 processors, lang = en, task = transcribe, timestamps = 1 ...
-
-
-[00:00:00.000 --> 00:00:08.000]   My fellow Americans, this day has brought terrible news and great sadness to our country.
-[00:00:08.000 --> 00:00:17.000]   At nine o'clock this morning, Mission Control in Houston lost contact with our Space Shuttle Columbia.
-[00:00:17.000 --> 00:00:23.000]   A short time later, debris was seen falling from the skies above Texas.
-[00:00:23.000 --> 00:00:29.000]   The Columbia's lost. There are no survivors.
-[00:00:29.000 --> 00:00:32.000]   On board was a crew of seven.
-[00:00:32.000 --> 00:00:39.000]   Colonel Rick Husband, Lieutenant Colonel Michael Anderson, Commander Laurel Clark,
-[00:00:39.000 --> 00:00:48.000]   Captain David Brown, Commander William McCool, Dr. Kultna Shavla, and Ilan Ramon,
-[00:00:48.000 --> 00:00:52.000]   a colonel in the Israeli Air Force.
-[00:00:52.000 --> 00:00:58.000]   These men and women assumed great risk in the service to all humanity.
-[00:00:58.000 --> 00:01:03.000]   In an age when space flight has come to seem almost routine,
-[00:01:03.000 --> 00:01:07.000]   it is easy to overlook the dangers of travel by rocket
-[00:01:07.000 --> 00:01:12.000]   and the difficulties of navigating the fierce outer atmosphere of the Earth.
-[00:01:12.000 --> 00:01:18.000]   These astronauts knew the dangers, and they faced them willingly,
-[00:01:18.000 --> 00:01:23.000]   knowing they had a high and noble purpose in life.
-[00:01:23.000 --> 00:01:31.000]   Because of their courage and daring and idealism, we will miss them all the more.
-[00:01:31.000 --> 00:01:36.000]   All Americans today are thinking as well of the families of these men and women
-[00:01:36.000 --> 00:01:40.000]   who have been given this sudden shock and grief.
-[00:01:40.000 --> 00:01:45.000]   You're not alone. Our entire nation grieves with you,
-[00:01:45.000 --> 00:01:52.000]   and those you love will always have the respect and gratitude of this country.
-[00:01:52.000 --> 00:01:56.000]   The cause in which they died will continue.
-[00:01:56.000 --> 00:02:04.000]   Mankind is led into the darkness beyond our world by the inspiration of discovery
-[00:02:04.000 --> 00:02:11.000]   and the longing to understand. Our journey into space will go on.
-[00:02:11.000 --> 00:02:16.000]   In the skies today, we saw destruction and tragedy.
-[00:02:16.000 --> 00:02:22.000]   Yet farther than we can see, there is comfort and hope.
-[00:02:22.000 --> 00:02:29.000]   In the words of the prophet Isaiah, "Lift your eyes and look to the heavens
-[00:02:29.000 --> 00:02:35.000]   who created all these. He who brings out the starry hosts one by one
-[00:02:35.000 --> 00:02:39.000]   and calls them each by name."
-[00:02:39.000 --> 00:02:46.000]   Because of His great power and mighty strength, not one of them is missing.
-[00:02:46.000 --> 00:02:55.000]   The same Creator who names the stars also knows the names of the seven souls we mourn today.
-[00:02:55.000 --> 00:03:01.000]   The crew of the shuttle Columbia did not return safely to earth,
-[00:03:01.000 --> 00:03:05.000]   yet we can pray that all are safely home.
-[00:03:05.000 --> 00:03:13.000]   May God bless the grieving families, and may God continue to bless America.
-[00:03:13.000 --> 00:03:19.000]   [Silence]
-
-
-whisper_print_timings:     fallbacks =   1 p /   0 h
-whisper_print_timings:     load time =   569.03 ms
-whisper_print_timings:      mel time =   146.85 ms
-whisper_print_timings:   sample time =   238.66 ms /   553 runs (    0.43 ms per run)
-whisper_print_timings:   encode time = 18665.10 ms /     9 runs ( 2073.90 ms per run)
-whisper_print_timings:   decode time = 13090.93 ms /   549 runs (   23.85 ms per run)
-whisper_print_timings:    total time = 32733.52 ms
-```
-
-</details>
-
-=======
->>>>>>> ece3ff88
 ## Real-time audio input example
 
 This is a naive example of performing real-time inference on audio from your microphone.
