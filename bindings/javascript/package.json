--- conflicted
+++ resolved
@@ -1,31 +1,3 @@
-<<<<<<< HEAD
-{
-  "name": "whisper.cpp",
-  "version": "1.6.2",
-  "description": "Whisper speech recognition",
-  "main": "whisper.js",
-  "scripts": {
-    "test": "echo \"todo: add tests\" && exit 0"
-  },
-  "repository": {
-    "type": "git",
-    "url": "git+https://github.com/ggerganov/whisper.cpp"
-  },
-  "keywords": [
-    "openai",
-    "whisper",
-    "speech-to-text",
-    "speech-recognition",
-    "transformer"
-  ],
-  "author": "Georgi Gerganov",
-  "license": "MIT",
-  "bugs": {
-    "url": "https://github.com/ggerganov/whisper.cpp/issues"
-  },
-  "homepage": "https://github.com/ggerganov/whisper.cpp#readme"
-}
-=======
 {
   "name": "whisper.cpp",
   "version": "1.7.3",
@@ -51,5 +23,4 @@
     "url": "https://github.com/ggerganov/whisper.cpp/issues"
   },
   "homepage": "https://github.com/ggerganov/whisper.cpp#readme"
-}
->>>>>>> ece3ff88
+}